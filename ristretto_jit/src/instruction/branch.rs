--- conflicted
+++ resolved
@@ -627,11 +627,7 @@
 
     let default_address =
         usize::try_from(i32::try_from(program_counter)?.saturating_add(lookup_switch.default))?;
-<<<<<<< HEAD
-    let block = blocks
-=======
     let default_block = *blocks
->>>>>>> 89f2728f
         .get(&default_address)
         .ok_or_else(|| InvalidBlockAddress(default_address))?;
 
