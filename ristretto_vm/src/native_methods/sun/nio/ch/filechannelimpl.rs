use crate::arguments::Arguments;
<<<<<<< HEAD
use crate::native_methods::registry::{MethodRegistry, JAVA_17, JAVA_18, JAVA_19};
=======
use crate::native_methods::registry::{MethodRegistry, JAVA_11, JAVA_17, JAVA_18, JAVA_19};
>>>>>>> f6803424
use crate::thread::Thread;
use crate::Result;
use async_recursion::async_recursion;
use ristretto_classloader::Value;
use std::sync::Arc;

const CLASS_NAME: &str = "sun/nio/ch/FileChannelImpl";

/// Register all native methods for `sun.nio.ch.FileChannelImpl`.
pub(crate) fn register(registry: &mut MethodRegistry) {
<<<<<<< HEAD
    registry.register(CLASS_NAME, "map0", "(IJJ)J", map_0);

    if registry.java_major_version() == JAVA_17 || registry.java_major_version() == JAVA_18 {
        registry.register(CLASS_NAME, "map0", "(IJJZ)J", map_0);
    }

=======
    if registry.java_major_version() <= JAVA_11 {
        registry.register(CLASS_NAME, "map0", "(IJJ)J", map_0);
    }

    if registry.java_major_version() == JAVA_17 || registry.java_major_version() == JAVA_18 {
        registry.register(CLASS_NAME, "map0", "(IJJZ)J", map_0);
    }

>>>>>>> f6803424
    if registry.java_major_version() <= JAVA_18 {
        registry.register(CLASS_NAME, "initIDs", "()J", init_ids);
    }

<<<<<<< HEAD
    if registry.java_major_version() <= JAVA_19 {
=======
    if registry.java_major_version() >= JAVA_17 && registry.java_major_version() <= JAVA_19 {
>>>>>>> f6803424
        registry.register(
            CLASS_NAME,
            "maxDirectTransferSize0",
            "()I",
            max_direct_transfer_size_0,
        );
    }

    if registry.java_major_version() >= JAVA_19 {
        registry.register(
            CLASS_NAME,
            "allocationGranularity0",
            "()J",
            allocation_granularity_0,
        );
        registry.register(CLASS_NAME, "map0", "(Ljava/io/FileDescriptor;IJJZ)J", map_0);
        registry.register(
            CLASS_NAME,
            "transferFrom0",
            "(Ljava/io/FileDescriptor;Ljava/io/FileDescriptor;JJ)J",
            transfer_from_0,
        );
    }

    registry.register(
        CLASS_NAME,
        "transferTo0",
        "(Ljava/io/FileDescriptor;JJLjava/io/FileDescriptor;)J",
        transfer_to_0,
    );
    registry.register(CLASS_NAME, "unmap0", "(JJ)I", unmap_0);
}

#[async_recursion(?Send)]
async fn init_ids(_thread: Arc<Thread>, _arguments: Arguments) -> Result<Option<Value>> {
    Ok(None)
}

#[async_recursion(?Send)]
async fn allocation_granularity_0(
    _thread: Arc<Thread>,
    _arguments: Arguments,
) -> Result<Option<Value>> {
    todo!("sun.nio.ch.FileChannelImpl.allocationGranularity0()J");
}

#[async_recursion(?Send)]
async fn map_0(_thread: Arc<Thread>, _arguments: Arguments) -> Result<Option<Value>> {
    todo!("sun.nio.ch.FileChannelImpl.map0(IJJ)J");
}

#[async_recursion(?Send)]
async fn max_direct_transfer_size_0(
    _thread: Arc<Thread>,
    _arguments: Arguments,
) -> Result<Option<Value>> {
    todo!("sun.nio.ch.FileChannelImpl.maxDirectTransferSize0()I");
}

#[async_recursion(?Send)]
async fn transfer_from_0(_thread: Arc<Thread>, _arguments: Arguments) -> Result<Option<Value>> {
    todo!("sun.nio.ch.FileChannelImpl.transferFrom0(Ljava/io/FileDescriptor;Ljava/io/FileDescriptor;JJ)J");
}

#[async_recursion(?Send)]
async fn transfer_to_0(_thread: Arc<Thread>, _arguments: Arguments) -> Result<Option<Value>> {
    todo!("sun.nio.ch.FileChannelImpl.transferTo0(Ljava/io/FileDescriptor;JJLjava/io/FileDescriptor;)J");
}

#[async_recursion(?Send)]
async fn unmap_0(_thread: Arc<Thread>, _arguments: Arguments) -> Result<Option<Value>> {
    todo!("sun.nio.ch.FileChannelImpl.unmap0(JJ)I");
}

#[cfg(test)]
mod tests {
    use super::*;

    #[tokio::test]
    #[should_panic(
        expected = "not yet implemented: sun.nio.ch.FileChannelImpl.allocationGranularity0()J"
    )]
    async fn test_allocation_granularity_0() {
        let (_vm, thread) = crate::test::thread().await.expect("thread");
        let _ = allocation_granularity_0(thread, Arguments::default()).await;
    }

    #[tokio::test]
    #[should_panic(expected = "not yet implemented: sun.nio.ch.FileChannelImpl.map0(IJJ)J")]
    async fn test_map_0() {
        let (_vm, thread) = crate::test::thread().await.expect("thread");
        let _ = map_0(thread, Arguments::default()).await;
    }

    #[tokio::test]
    #[should_panic(
        expected = "not yet implemented: sun.nio.ch.FileChannelImpl.maxDirectTransferSize0()I"
    )]
    async fn test_max_direct_transfer_size_0() {
        let (_vm, thread) = crate::test::thread().await.expect("thread");
        let _ = max_direct_transfer_size_0(thread, Arguments::default()).await;
    }

    #[tokio::test]
    #[should_panic(
        expected = "not yet implemented: sun.nio.ch.FileChannelImpl.transferFrom0(Ljava/io/FileDescriptor;Ljava/io/FileDescriptor;JJ)J"
    )]
    async fn test_transfer_from_0() {
        let (_vm, thread) = crate::test::thread().await.expect("thread");
        let _ = transfer_from_0(thread, Arguments::default()).await;
    }

    #[tokio::test]
    #[should_panic(
        expected = "not yet implemented: sun.nio.ch.FileChannelImpl.transferTo0(Ljava/io/FileDescriptor;JJLjava/io/FileDescriptor;)J"
    )]
    async fn test_transfer_to_0() {
        let (_vm, thread) = crate::test::thread().await.expect("thread");
        let _ = transfer_to_0(thread, Arguments::default()).await;
    }

    #[tokio::test]
    #[should_panic(expected = "not yet implemented: sun.nio.ch.FileChannelImpl.unmap0(JJ)I")]
    async fn test_unmap_0() {
        let (_vm, thread) = crate::test::thread().await.expect("thread");
        let _ = unmap_0(thread, Arguments::default()).await;
    }
}<|MERGE_RESOLUTION|>--- conflicted
+++ resolved
@@ -1,9 +1,5 @@
 use crate::arguments::Arguments;
-<<<<<<< HEAD
-use crate::native_methods::registry::{MethodRegistry, JAVA_17, JAVA_18, JAVA_19};
-=======
 use crate::native_methods::registry::{MethodRegistry, JAVA_11, JAVA_17, JAVA_18, JAVA_19};
->>>>>>> f6803424
 use crate::thread::Thread;
 use crate::Result;
 use async_recursion::async_recursion;
@@ -14,14 +10,6 @@
 
 /// Register all native methods for `sun.nio.ch.FileChannelImpl`.
 pub(crate) fn register(registry: &mut MethodRegistry) {
-<<<<<<< HEAD
-    registry.register(CLASS_NAME, "map0", "(IJJ)J", map_0);
-
-    if registry.java_major_version() == JAVA_17 || registry.java_major_version() == JAVA_18 {
-        registry.register(CLASS_NAME, "map0", "(IJJZ)J", map_0);
-    }
-
-=======
     if registry.java_major_version() <= JAVA_11 {
         registry.register(CLASS_NAME, "map0", "(IJJ)J", map_0);
     }
@@ -30,16 +18,11 @@
         registry.register(CLASS_NAME, "map0", "(IJJZ)J", map_0);
     }
 
->>>>>>> f6803424
     if registry.java_major_version() <= JAVA_18 {
         registry.register(CLASS_NAME, "initIDs", "()J", init_ids);
     }
 
-<<<<<<< HEAD
-    if registry.java_major_version() <= JAVA_19 {
-=======
     if registry.java_major_version() >= JAVA_17 && registry.java_major_version() <= JAVA_19 {
->>>>>>> f6803424
         registry.register(
             CLASS_NAME,
             "maxDirectTransferSize0",
