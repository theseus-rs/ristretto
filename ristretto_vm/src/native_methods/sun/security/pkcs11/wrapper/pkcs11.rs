--- conflicted
+++ resolved
@@ -39,15 +39,12 @@
 
     if registry.java_major_version() >= JAVA_18 {
         registry.register(CLASS_NAME, "C_SessionCancel", "(JJ)V", c_session_cancel);
-<<<<<<< HEAD
-=======
         registry.register(
             CLASS_NAME,
             "connect",
             "(Ljava/lang/String;Ljava/lang/String;)Lsun/security/pkcs11/wrapper/CK_VERSION;",
             connect,
         );
->>>>>>> f6803424
     }
     if registry.java_major_version() <= JAVA_18 {
         registry.register(CLASS_NAME, "disconnect", "()V", disconnect);
@@ -281,15 +278,6 @@
     );
     registry.register(
         CLASS_NAME,
-<<<<<<< HEAD
-        "connect",
-        "(Ljava/lang/String;Ljava/lang/String;)Lsun/security/pkcs11/wrapper/CK_VERSION;",
-        connect,
-    );
-    registry.register(
-        CLASS_NAME,
-=======
->>>>>>> f6803424
         "createNativeKey",
         "(J[BJLsun/security/pkcs11/wrapper/CK_MECHANISM;)J",
         create_native_key,
