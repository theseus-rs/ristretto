use crate::arguments::Arguments;
use crate::java_object::JavaObject;
use crate::native_methods::java::lang::object::object_hash_code;
use crate::native_methods::properties;
use crate::native_methods::registry::{MethodRegistry, JAVA_11, JAVA_17, JAVA_8};
use crate::thread::Thread;
use crate::Error::InternalError;
use crate::Result;
use async_recursion::async_recursion;
use ristretto_classfile::attributes::{Attribute, Instruction};
use ristretto_classfile::{ClassAccessFlags, ClassFile, ConstantPool, MethodAccessFlags};
use ristretto_classloader::{Class, ConcurrentVec, Object, Reference, Value};
use std::cmp::min;
use std::env::consts::OS;
use std::fmt::Debug;
use std::sync::Arc;
use std::time::{SystemTime, UNIX_EPOCH};

const CLASS_NAME: &str = "java/lang/System";

/// Register all native methods for `java.lang.System`.
pub(crate) fn register(registry: &mut MethodRegistry) {
<<<<<<< HEAD
=======
    if registry.java_major_version() <= JAVA_11 {
        registry.register(
            CLASS_NAME,
            "initProperties",
            "(Ljava/util/Properties;)Ljava/util/Properties;",
            init_properties,
        );
    }

>>>>>>> f6803424
    registry.register(
        CLASS_NAME,
        "arraycopy",
        "(Ljava/lang/Object;ILjava/lang/Object;II)V",
        arraycopy,
    );
    registry.register(
        CLASS_NAME,
        "allowSecurityManager",
        "()Z",
        allow_security_manager,
    );
    registry.register(CLASS_NAME, "currentTimeMillis", "()J", current_time_millis);
    registry.register(
        CLASS_NAME,
        "getSecurityManager",
        "()Ljava/lang/SecurityManager;",
        get_security_manager,
    );
    registry.register(
        CLASS_NAME,
        "identityHashCode",
        "(Ljava/lang/Object;)I",
        identity_hash_code,
    );
    registry.register(
        CLASS_NAME,
<<<<<<< HEAD
        "initProperties",
        "(Ljava/util/Properties;)Ljava/util/Properties;",
        init_properties,
    );
    registry.register(
        CLASS_NAME,
=======
>>>>>>> f6803424
        "mapLibraryName",
        "(Ljava/lang/String;)Ljava/lang/String;",
        map_library_name,
    );
    registry.register(CLASS_NAME, "nanoTime", "()J", nano_time);
    registry.register(CLASS_NAME, "registerNatives", "()V", register_natives);
    registry.register(CLASS_NAME, "setErr0", "(Ljava/io/PrintStream;)V", set_err_0);
    registry.register(CLASS_NAME, "setIn0", "(Ljava/io/InputStream;)V", set_in_0);
    registry.register(CLASS_NAME, "setOut0", "(Ljava/io/PrintStream;)V", set_out_0);
    registry.register(
        CLASS_NAME,
        "setSecurityManager",
        "(Ljava/lang/SecurityManager;)V",
        set_security_manager,
    );
}

fn arraycopy_vec<T: Clone + Debug + PartialEq>(
    source: &ConcurrentVec<T>,
    source_position: usize,
    destination: &ConcurrentVec<T>,
    mut destination_position: usize,
    length: usize,
) -> Result<()> {
    // TODO: optimize this logic to avoid the need for looping
    let max_length = min(source_position + length, source.len()?);
    for i in source_position..max_length {
        let Some(value) = source.get(i)? else {
            return Err(InternalError("invalid source array index".to_string()));
        };
        destination.set(destination_position, value)?;
        destination_position += 1;
    }
    Ok(())
}

#[async_recursion(?Send)]
async fn arraycopy(_thread: Arc<Thread>, mut arguments: Arguments) -> Result<Option<Value>> {
    let length = arguments.pop_int()?;
    let destination_position = arguments.pop_int()?;
    let Some(destination) = arguments.pop_reference()? else {
        return Err(InternalError("destination must be an object".to_string()));
    };
    let source_position = arguments.pop_int()?;
    let Some(source) = arguments.pop_reference()? else {
        return Err(InternalError("source must be an object".to_string()));
    };

    let source_position = usize::try_from(source_position)?;
    let destination_position = usize::try_from(destination_position)?;
    let length = usize::try_from(length)?;

    match (source, destination) {
        (Reference::ByteArray(source), Reference::ByteArray(destination)) => {
            arraycopy_vec(
                &source,
                source_position,
                &destination,
                destination_position,
                length,
            )?;
        }
        (Reference::CharArray(source), Reference::CharArray(destination)) => {
            arraycopy_vec(
                &source,
                source_position,
                &destination,
                destination_position,
                length,
            )?;
        }
        (Reference::DoubleArray(source), Reference::DoubleArray(destination)) => {
            arraycopy_vec(
                &source,
                source_position,
                &destination,
                destination_position,
                length,
            )?;
        }
        (Reference::FloatArray(source), Reference::FloatArray(destination)) => {
            arraycopy_vec(
                &source,
                source_position,
                &destination,
                destination_position,
                length,
            )?;
        }
        (Reference::IntArray(source), Reference::IntArray(destination)) => {
            arraycopy_vec(
                &source,
                source_position,
                &destination,
                destination_position,
                length,
            )?;
        }
        (Reference::LongArray(source), Reference::LongArray(destination)) => {
            arraycopy_vec(
                &source,
                source_position,
                &destination,
                destination_position,
                length,
            )?;
        }
        (Reference::ShortArray(source), Reference::ShortArray(destination)) => {
            arraycopy_vec(
                &source,
                source_position,
                &destination,
                destination_position,
                length,
            )?;
        }
        (Reference::Array(_, source), Reference::Array(_, destination)) => {
            arraycopy_vec(
                &source,
                source_position,
                &destination,
                destination_position,
                length,
            )?;
        }
        _ => {
            return Err(InternalError(
                "source and destination must be arrays of the same type".to_string(),
            ))
        }
    };
    Ok(None)
}

#[async_recursion(?Send)]
async fn allow_security_manager(
    _thread: Arc<Thread>,
    _arguments: Arguments,
) -> Result<Option<Value>> {
    Ok(Some(Value::from(false)))
}

#[async_recursion(?Send)]
async fn current_time_millis(_thread: Arc<Thread>, _arguments: Arguments) -> Result<Option<Value>> {
    let now = SystemTime::now();
    let duration = now
        .duration_since(UNIX_EPOCH)
        .map_err(|error| InternalError(error.to_string()))?;
    let time = i64::try_from(duration.as_millis())?;
    Ok(Some(Value::Long(time)))
}

#[async_recursion(?Send)]
async fn get_security_manager(
    _thread: Arc<Thread>,
    _arguments: Arguments,
) -> Result<Option<Value>> {
    // The SecurityManager is not supported in Ristretto.
    //
    // NOTE: This is not a native method in any version of Java.  This is here to prevent the JVM
    // from initializing the SecurityManager class in System.initPhase1() prior to the module layer
    // being initialized in System.initPhase2(). This is necessary because the SecurityManager
    // class is loaded when System.getProperty() is called, which in turn calls this method and
    // attempts to initialize the field class.
    Ok(Some(Value::Object(None)))
}

#[async_recursion(?Send)]
async fn identity_hash_code(
    _thread: Arc<Thread>,
    mut arguments: Arguments,
) -> Result<Option<Value>> {
    let hash_code = match arguments.pop_reference()? {
        Some(object) => object_hash_code(&object),
        None => 0,
    };
    Ok(Some(Value::Int(hash_code)))
}

/// Mechanism for initializing properties for Java versions <= 11
#[async_recursion(?Send)]
async fn init_properties(thread: Arc<Thread>, mut arguments: Arguments) -> Result<Option<Value>> {
    let properties = arguments.pop()?;
    let vm = thread.vm()?;
    let properties_class = thread.class("java.util.Properties").await?;
    let set_property_method = properties_class.try_get_method(
        "setProperty",
        "(Ljava/lang/String;Ljava/lang/String;)Ljava/lang/Object;",
    )?;
    let system_properties = &mut properties::system(&thread).await?;

    for (key, value) in system_properties.iter() {
        let key = key.to_object(&vm).await?;
        let value = value.clone();
        let arguments = vec![properties.clone(), key, value];
        thread
            .execute(&properties_class, &set_property_method, arguments)
            .await?;
    }
    Ok(Some(properties))
}

#[async_recursion(?Send)]
async fn map_library_name(thread: Arc<Thread>, mut arguments: Arguments) -> Result<Option<Value>> {
    let Some(Reference::Object(object)) = arguments.pop_reference()? else {
        return Err(InternalError("argument must be an object".to_string()));
    };
    let library_name: String = object.try_into()?;
    let library_file_name = match OS {
        "macos" => format!("lib{library_name}.dylib"),
        "windows" => format!("{library_name}.dll"),
        _ => format!("lib{library_name}.so"),
    };
    let vm = thread.vm()?;
    let library_name = library_file_name.to_object(&vm).await?;
    Ok(Some(library_name))
}

#[async_recursion(?Send)]
async fn nano_time(_thread: Arc<Thread>, _arguments: Arguments) -> Result<Option<Value>> {
    let now = SystemTime::now();
    let duration = now
        .duration_since(UNIX_EPOCH)
        .map_err(|error| InternalError(error.to_string()))?;
    let time = i64::try_from(duration.as_nanos())?;
    Ok(Some(Value::Long(time)))
}

#[async_recursion(?Send)]
async fn register_natives(thread: Arc<Thread>, _arguments: Arguments) -> Result<Option<Value>> {
    let vm = thread.vm()?;
    if vm.java_major_version() <= JAVA_8 {
        vm.invoke(
            "java.lang.System",
            "setJavaLangAccess",
            "()V",
            Vec::<Value>::new(),
        )
        .await?;
        return Ok(None);
    }

    if vm.java_major_version() == JAVA_17 {
        // Force the initialization of the system properties; this is required because no security
        // manager is installed and when System::initPhase1() is called, the resulting call chain:
        //
        // System::initPhase1()
        //   System::setJavaLangAccess()
        //     SharedSecrets::<clinit>()
        //       MethodHandles::<clinit>()
        //         MethodHandleStatics::<clinit>()
        //           GetPropertyAction.privilegedGetProperties()
        //             System::getProperties()
        //
        // will eventually call System::getProperty() which fails if this is not initialized.
        vm.invoke(
            "java.lang.System",
            "setProperties",
            "(Ljava/util/Properties;)V",
            vec![Value::Object(None)],
        )
        .await?;
    }

    let java_major_version = vm.java_major_version();
    let package_name = if java_major_version <= JAVA_8 {
        "sun/misc"
    } else if java_major_version <= JAVA_11 {
        "jdk/internal/misc"
    } else {
        "jdk/internal/access"
    };
    let java_lang_ref_access = java_lang_ref_access_class(&thread, package_name).await?;
    let java_lang_ref_access =
        Value::Object(Some(Reference::Object(Object::new(java_lang_ref_access)?)));
    vm.invoke(
        format!("{package_name}/SharedSecrets"),
        "setJavaLangRefAccess",
        format!("(L{package_name}/JavaLangRefAccess;)V"),
        vec![java_lang_ref_access],
    )
    .await?;

    Ok(None)
}

/// Create a class for `<package>.JavaLangRefAccess` to bootstrap the VM startup process.
async fn java_lang_ref_access_class(
    thread: &Arc<Thread>,
    package_name: &str,
) -> Result<Arc<Class>> {
    let vm = thread.vm()?;
    let java_class_file_version = vm.java_class_file_version();
    let mut constant_pool = ConstantPool::default();
    let this_class = constant_pool.add_class("ristretto.internal.access.JavaLangRefAccess")?;
    let interface_class = constant_pool.add_class(format!("{package_name}/JavaLangRefAccess"))?;
    let code_index = constant_pool.add_utf8("Code")?;
    let start_threads_index = constant_pool.add_utf8("startThreads")?;
    let start_threads_descriptor_index = constant_pool.add_utf8("()V")?;

    let start_threads_method_attributes = vec![Attribute::Code {
        name_index: code_index,
        max_stack: 0,
        max_locals: 1,
        code: vec![Instruction::Return],
        exception_table: Vec::new(),
        attributes: Vec::new(),
    }];
    let start_threads_method = ristretto_classfile::Method {
        access_flags: MethodAccessFlags::PUBLIC,
        name_index: start_threads_index,
        descriptor_index: start_threads_descriptor_index,
        attributes: start_threads_method_attributes,
    };
    let class_file = ClassFile {
        version: java_class_file_version.clone(),
        access_flags: ClassAccessFlags::PUBLIC,
        constant_pool,
        this_class,
        methods: vec![start_threads_method],
        interfaces: vec![interface_class],
        ..Default::default()
    };

    let java_lang_ref_access = Arc::new(Class::from(class_file)?);
    thread.register_class(java_lang_ref_access.clone()).await?;
    Ok(java_lang_ref_access)
}

#[async_recursion(?Send)]
async fn set_in_0(thread: Arc<Thread>, mut arguments: Arguments) -> Result<Option<Value>> {
    let input_stream = arguments.pop_reference()?;
    let system = thread.class("java.lang.System").await?;
    let in_field = system.static_field("in")?;
    in_field.unsafe_set_value(Value::Object(input_stream))?;
    Ok(None)
}

#[async_recursion(?Send)]
async fn set_out_0(thread: Arc<Thread>, mut arguments: Arguments) -> Result<Option<Value>> {
    let print_stream = arguments.pop_reference()?;
    let system = thread.class("java.lang.System").await?;
    let out_field = system.static_field("out")?;
    out_field.unsafe_set_value(Value::Object(print_stream))?;
    Ok(None)
}

#[async_recursion(?Send)]
async fn set_err_0(thread: Arc<Thread>, mut arguments: Arguments) -> Result<Option<Value>> {
    let print_stream = arguments.pop_reference()?;
    let system = thread.class("java.lang.System").await?;
    let err_field = system.static_field("err")?;
    err_field.unsafe_set_value(Value::Object(print_stream))?;
    Ok(None)
}

#[async_recursion(?Send)]
async fn set_security_manager(
    _thread: Arc<Thread>,
    _arguments: Arguments,
) -> Result<Option<Value>> {
    // The SecurityManager is not supported in Ristretto.
    Err(InternalError(
        "SecurityManager is not supported".to_string(),
    ))
}

#[cfg(test)]
mod tests {
    use super::*;

    #[tokio::test]
    async fn test_get_security_manager() -> Result<()> {
        let (_vm, thread) = crate::test::thread().await?;
        let result = get_security_manager(thread, Arguments::default()).await?;
        assert_eq!(Some(Value::Object(None)), result);
        Ok(())
    }

    #[tokio::test]
    async fn test_nano_time() -> Result<()> {
        let (_vm, thread) = crate::test::thread().await?;
        let result = nano_time(thread, Arguments::default()).await?;
        let time = result.unwrap_or(Value::Long(0)).to_long()?;
        assert!(time > 0);
        Ok(())
    }

    #[tokio::test]
    async fn test_set_security_manager() -> Result<()> {
        let (_vm, thread) = crate::test::thread().await?;
        let result = set_security_manager(thread, Arguments::default()).await;
        assert!(result.is_err());
        Ok(())
    }
}<|MERGE_RESOLUTION|>--- conflicted
+++ resolved
@@ -20,8 +20,6 @@
 
 /// Register all native methods for `java.lang.System`.
 pub(crate) fn register(registry: &mut MethodRegistry) {
-<<<<<<< HEAD
-=======
     if registry.java_major_version() <= JAVA_11 {
         registry.register(
             CLASS_NAME,
@@ -31,7 +29,6 @@
         );
     }
 
->>>>>>> f6803424
     registry.register(
         CLASS_NAME,
         "arraycopy",
@@ -59,15 +56,6 @@
     );
     registry.register(
         CLASS_NAME,
-<<<<<<< HEAD
-        "initProperties",
-        "(Ljava/util/Properties;)Ljava/util/Properties;",
-        init_properties,
-    );
-    registry.register(
-        CLASS_NAME,
-=======
->>>>>>> f6803424
         "mapLibraryName",
         "(Ljava/lang/String;)Ljava/lang/String;",
         map_library_name,
