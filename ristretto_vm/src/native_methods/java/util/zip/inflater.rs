use crate::arguments::Arguments;
use crate::native_methods::registry::{MethodRegistry, JAVA_8};
use crate::thread::Thread;
use crate::Result;
use async_recursion::async_recursion;
use ristretto_classloader::Value;
use std::sync::Arc;

const CLASS_NAME: &str = "java/util/zip/Inflater";

/// Register all native methods for `java.util.zip.Inflater`.
pub(crate) fn register(registry: &mut MethodRegistry) {
    if registry.java_major_version() <= JAVA_8 {
        registry.register(CLASS_NAME, "inflateBytes", "(J[BII)I", inflate_bytes);
<<<<<<< HEAD
=======
    } else {
        registry.register(
            CLASS_NAME,
            "inflateBufferBuffer",
            "(JJIJI)J",
            inflate_buffer_buffer,
        );
        registry.register(
            CLASS_NAME,
            "inflateBufferBytes",
            "(JJI[BII)J",
            inflate_buffer_bytes,
        );
        registry.register(
            CLASS_NAME,
            "inflateBytesBuffer",
            "(J[BIIJI)J",
            inflate_bytes_buffer,
        );
        registry.register(
            CLASS_NAME,
            "inflateBytesBytes",
            "(J[BII[BII)J",
            inflate_bytes_bytes,
        );
        registry.register(
            CLASS_NAME,
            "setDictionaryBuffer",
            "(JJI)V",
            set_dictionary_buffer,
        );
>>>>>>> f6803424
    }

    registry.register(CLASS_NAME, "end", "(J)V", end);
    registry.register(CLASS_NAME, "getAdler", "(J)I", get_adler);
<<<<<<< HEAD
    registry.register(
        CLASS_NAME,
        "inflateBufferBuffer",
        "(JJIJI)J",
        inflate_buffer_buffer,
    );
    registry.register(
        CLASS_NAME,
        "inflateBufferBytes",
        "(JJI[BII)J",
        inflate_buffer_bytes,
    );
    registry.register(
        CLASS_NAME,
        "inflateBytesBuffer",
        "(J[BIIJI)J",
        inflate_bytes_buffer,
    );
    registry.register(
        CLASS_NAME,
        "inflateBytesBytes",
        "(J[BII[BII)J",
        inflate_bytes_bytes,
    );
=======
>>>>>>> f6803424
    registry.register(CLASS_NAME, "init", "(Z)J", init);
    registry.register(CLASS_NAME, "initIDs", "()V", init_ids);
    registry.register(CLASS_NAME, "reset", "(J)V", reset);
    registry.register(CLASS_NAME, "setDictionary", "(J[BII)V", set_dictionary);
<<<<<<< HEAD
    registry.register(
        CLASS_NAME,
        "setDictionaryBuffer",
        "(JJI)V",
        set_dictionary_buffer,
    );
=======
>>>>>>> f6803424
}

#[async_recursion(?Send)]
async fn end(_thread: Arc<Thread>, _arguments: Arguments) -> Result<Option<Value>> {
    todo!("java.util.zip.Inflater.end(J)V")
}

#[async_recursion(?Send)]
async fn get_adler(_thread: Arc<Thread>, _arguments: Arguments) -> Result<Option<Value>> {
    todo!("java.util.zip.Inflater.getAdler(J)I")
}

#[async_recursion(?Send)]
async fn inflate_buffer_buffer(
    _thread: Arc<Thread>,
    _arguments: Arguments,
) -> Result<Option<Value>> {
    todo!("java.util.zip.Inflater.inflateBufferBuffer(JJIJI)J")
}

#[async_recursion(?Send)]
async fn inflate_buffer_bytes(
    _thread: Arc<Thread>,
    _arguments: Arguments,
) -> Result<Option<Value>> {
    todo!("java.util.zip.Inflater.inflateBufferBytes(JJI[BII)J")
}

#[async_recursion(?Send)]
async fn inflate_bytes_buffer(
    _thread: Arc<Thread>,
    _arguments: Arguments,
) -> Result<Option<Value>> {
    todo!("java.util.zip.Inflater.inflateBytesBuffer(J[BIIJI)J")
}

#[async_recursion(?Send)]
async fn inflate_bytes(_thread: Arc<Thread>, _arguments: Arguments) -> Result<Option<Value>> {
    todo!("java.util.zip.Inflater.inflateBytes(J[BII)I")
}

#[async_recursion(?Send)]
async fn inflate_bytes_bytes(_thread: Arc<Thread>, _arguments: Arguments) -> Result<Option<Value>> {
    todo!("java.util.zip.Inflater.inflateBytesBytes(J[BII[BII)J")
}

#[async_recursion(?Send)]
async fn init(_thread: Arc<Thread>, _arguments: Arguments) -> Result<Option<Value>> {
    todo!("java.util.zip.Inflater.init(Z)J")
}

#[async_recursion(?Send)]
async fn init_ids(_thread: Arc<Thread>, _arguments: Arguments) -> Result<Option<Value>> {
    Ok(None)
}

#[async_recursion(?Send)]
async fn reset(_thread: Arc<Thread>, _arguments: Arguments) -> Result<Option<Value>> {
    todo!("java.util.zip.Inflater.reset(J)V")
}

#[async_recursion(?Send)]
async fn set_dictionary(_thread: Arc<Thread>, _arguments: Arguments) -> Result<Option<Value>> {
    todo!("java.util.zip.Inflater.setDictionary(J[BII)V")
}

#[async_recursion(?Send)]
async fn set_dictionary_buffer(
    _thread: Arc<Thread>,
    _arguments: Arguments,
) -> Result<Option<Value>> {
    todo!("java.util.zip.Inflater.setDictionaryBuffer(JJI)V")
}

#[cfg(test)]
mod tests {
    use super::*;

    #[tokio::test]
    #[should_panic(expected = "not yet implemented: java.util.zip.Inflater.end(J)V")]
    async fn test_end() {
        let (_vm, thread) = crate::test::thread().await.expect("thread");
        let _ = end(thread, Arguments::default()).await;
    }

    #[tokio::test]
    #[should_panic(expected = "not yet implemented: java.util.zip.Inflater.getAdler(J)I")]
    async fn test_get_adler() {
        let (_vm, thread) = crate::test::thread().await.expect("thread");
        let _ = get_adler(thread, Arguments::default()).await;
    }

    #[tokio::test]
    #[should_panic(
        expected = "not yet implemented: java.util.zip.Inflater.inflateBufferBuffer(JJIJI)J"
    )]
    async fn test_inflate_buffer_buffer() {
        let (_vm, thread) = crate::test::thread().await.expect("thread");
        let _ = inflate_buffer_buffer(thread, Arguments::default()).await;
    }

    #[tokio::test]
    #[should_panic(
        expected = "not yet implemented: java.util.zip.Inflater.inflateBufferBytes(JJI[BII)J"
    )]
    async fn test_inflate_buffer_bytes() {
        let (_vm, thread) = crate::test::thread().await.expect("thread");
        let _ = inflate_buffer_bytes(thread, Arguments::default()).await;
    }

    #[tokio::test]
    #[should_panic(
        expected = "not yet implemented: java.util.zip.Inflater.inflateBytesBuffer(J[BIIJI)J"
    )]
    async fn test_inflate_bytes_buffer() {
        let (_vm, thread) = crate::test::thread().await.expect("thread");
        let _ = inflate_bytes_buffer(thread, Arguments::default()).await;
    }

    #[tokio::test]
    #[should_panic(expected = "not yet implemented: java.util.zip.Inflater.inflateBytes(J[BII)I")]
    async fn test_inflate_bytes() {
        let (_vm, thread) = crate::test::thread().await.expect("thread");
        let _ = inflate_bytes(thread, Arguments::default()).await;
    }

    #[tokio::test]
    #[should_panic(
        expected = "not yet implemented: java.util.zip.Inflater.inflateBytesBytes(J[BII[BII)J"
    )]
    async fn test_inflate_bytes_bytes() {
        let (_vm, thread) = crate::test::thread().await.expect("thread");
        let _ = inflate_bytes_bytes(thread, Arguments::default()).await;
    }

    #[tokio::test]
    #[should_panic(expected = "not yet implemented: java.util.zip.Inflater.init(Z)J")]
    async fn test_init() {
        let (_vm, thread) = crate::test::thread().await.expect("thread");
        let _ = init(thread, Arguments::default()).await;
    }

    #[tokio::test]
    async fn test_init_ids() -> Result<()> {
        let (_vm, thread) = crate::test::thread().await.expect("thread");
        let result = init_ids(thread, Arguments::default()).await?;
        assert_eq!(None, result);
        Ok(())
    }

    #[tokio::test]
    #[should_panic(expected = "not yet implemented: java.util.zip.Inflater.reset(J)V")]
    async fn test_reset() {
        let (_vm, thread) = crate::test::thread().await.expect("thread");
        let _ = reset(thread, Arguments::default()).await;
    }

    #[tokio::test]
    #[should_panic(expected = "not yet implemented: java.util.zip.Inflater.setDictionary(J[BII)V")]
    async fn test_set_dictionary() {
        let (_vm, thread) = crate::test::thread().await.expect("thread");
        let _ = set_dictionary(thread, Arguments::default()).await;
    }
}<|MERGE_RESOLUTION|>--- conflicted
+++ resolved
@@ -12,8 +12,6 @@
 pub(crate) fn register(registry: &mut MethodRegistry) {
     if registry.java_major_version() <= JAVA_8 {
         registry.register(CLASS_NAME, "inflateBytes", "(J[BII)I", inflate_bytes);
-<<<<<<< HEAD
-=======
     } else {
         registry.register(
             CLASS_NAME,
@@ -45,51 +43,14 @@
             "(JJI)V",
             set_dictionary_buffer,
         );
->>>>>>> f6803424
     }
 
     registry.register(CLASS_NAME, "end", "(J)V", end);
     registry.register(CLASS_NAME, "getAdler", "(J)I", get_adler);
-<<<<<<< HEAD
-    registry.register(
-        CLASS_NAME,
-        "inflateBufferBuffer",
-        "(JJIJI)J",
-        inflate_buffer_buffer,
-    );
-    registry.register(
-        CLASS_NAME,
-        "inflateBufferBytes",
-        "(JJI[BII)J",
-        inflate_buffer_bytes,
-    );
-    registry.register(
-        CLASS_NAME,
-        "inflateBytesBuffer",
-        "(J[BIIJI)J",
-        inflate_bytes_buffer,
-    );
-    registry.register(
-        CLASS_NAME,
-        "inflateBytesBytes",
-        "(J[BII[BII)J",
-        inflate_bytes_bytes,
-    );
-=======
->>>>>>> f6803424
     registry.register(CLASS_NAME, "init", "(Z)J", init);
     registry.register(CLASS_NAME, "initIDs", "()V", init_ids);
     registry.register(CLASS_NAME, "reset", "(J)V", reset);
     registry.register(CLASS_NAME, "setDictionary", "(J[BII)V", set_dictionary);
-<<<<<<< HEAD
-    registry.register(
-        CLASS_NAME,
-        "setDictionaryBuffer",
-        "(JJI)V",
-        set_dictionary_buffer,
-    );
-=======
->>>>>>> f6803424
 }
 
 #[async_recursion(?Send)]
