--- conflicted
+++ resolved
@@ -87,17 +87,6 @@
         );
         registry.register(
             CLASS_NAME,
-<<<<<<< HEAD
-            "getReference",
-            "(Ljava/lang/Object;J)Ljava/lang/Object;",
-            get_reference,
-        );
-        registry.register(
-            CLASS_NAME,
-            "getReferenceVolatile",
-            "(Ljava/lang/Object;J)Ljava/lang/Object;",
-            get_reference_volatile,
-=======
             "putReference",
             "(Ljava/lang/Object;JLjava/lang/Object;)V",
             put_reference,
@@ -107,7 +96,6 @@
             "putReferenceVolatile",
             "(Ljava/lang/Object;JLjava/lang/Object;)V",
             put_reference_volatile,
->>>>>>> f6803424
         );
         registry.register(CLASS_NAME, "writeback0", "(J)V", writeback_0);
         registry.register(
@@ -157,15 +145,6 @@
     );
     registry.register(
         CLASS_NAME,
-<<<<<<< HEAD
-        "compareAndExchangeReference",
-        "(Ljava/lang/Object;JLjava/lang/Object;Ljava/lang/Object;)Ljava/lang/Object;",
-        compare_and_exchange_reference,
-    );
-    registry.register(
-        CLASS_NAME,
-=======
->>>>>>> f6803424
         "compareAndSetInt",
         "(Ljava/lang/Object;JII)Z",
         compare_and_set_int,
@@ -178,15 +157,6 @@
     );
     registry.register(
         CLASS_NAME,
-<<<<<<< HEAD
-        "compareAndSetReference",
-        "(Ljava/lang/Object;JLjava/lang/Object;Ljava/lang/Object;)Z",
-        compare_and_set_reference,
-    );
-    registry.register(
-        CLASS_NAME,
-=======
->>>>>>> f6803424
         "copyMemory0",
         "(Ljava/lang/Object;JLjava/lang/Object;JJ)V",
         copy_memory_0,
@@ -269,22 +239,6 @@
     registry.register(CLASS_NAME, "getShort", "(Ljava/lang/Object;J)S", get_short);
     registry.register(
         CLASS_NAME,
-<<<<<<< HEAD
-        "getReference",
-        "(Ljava/lang/Object;J)Ljava/lang/Object;",
-        get_reference,
-    );
-    registry.register(
-        CLASS_NAME,
-        "getReferenceVolatile",
-        "(Ljava/lang/Object;J)Ljava/lang/Object;",
-        get_reference_volatile,
-    );
-    registry.register(CLASS_NAME, "getShort", "(Ljava/lang/Object;J)S", get_short);
-    registry.register(
-        CLASS_NAME,
-=======
->>>>>>> f6803424
         "getShortVolatile",
         "(Ljava/lang/Object;J)S",
         get_short_volatile,
@@ -370,22 +324,6 @@
     registry.register(CLASS_NAME, "putShort", "(Ljava/lang/Object;JS)V", put_short);
     registry.register(
         CLASS_NAME,
-<<<<<<< HEAD
-        "putReference",
-        "(Ljava/lang/Object;JLjava/lang/Object;)V",
-        put_reference,
-    );
-    registry.register(
-        CLASS_NAME,
-        "putReferenceVolatile",
-        "(Ljava/lang/Object;JLjava/lang/Object;)V",
-        put_reference_volatile,
-    );
-    registry.register(CLASS_NAME, "putShort", "(Ljava/lang/Object;JS)V", put_short);
-    registry.register(
-        CLASS_NAME,
-=======
->>>>>>> f6803424
         "putShortVolatile",
         "(Ljava/lang/Object;JS)V",
         put_short_volatile,
@@ -428,17 +366,6 @@
         throw_exception,
     );
     registry.register(CLASS_NAME, "unpark", "(Ljava/lang/Object;)V", unpark);
-<<<<<<< HEAD
-    registry.register(CLASS_NAME, "writeback0", "(J)V", writeback_0);
-    registry.register(
-        CLASS_NAME,
-        "writebackPostSync0",
-        "()V",
-        writeback_post_sync_0,
-    );
-    registry.register(CLASS_NAME, "writebackPreSync0", "()V", writeback_pre_sync_0);
-=======
->>>>>>> f6803424
 }
 
 #[async_recursion(?Send)]
