[workspace]
default-members = [
    "ristretto_classfile",
    "ristretto_classloader",
    "ristretto_cli",
    "ristretto_vm",
]
members = [
    "examples/*",
    "ristretto_classfile",
    "ristretto_classloader",
    "ristretto_cli",
    "ristretto_vm",
]
resolver = "2"

[workspace.package]
authors = ["Brian Heineman <brian.heineman@gmail.com>"]
categories = ["development-tools"]
edition = "2021"
keywords = ["java", "jvm"]
license = "Apache-2.0 OR MIT"
repository = "https://github.com/theseus-rs/ristretto"
version = "0.8.0"

[workspace.dependencies]
anyhow = "1.0.88"
bitflags = "2.6.0"
byteorder = "1.5.0"
clap = "4.5.20"
criterion = { version = "0.5.1", default-features = false }
dirs = "5.0.1"
flate2 = "1.0.33"
home = "0.5.9"
indoc = "2.0.5"
indexmap = "2.6.0"
os_info = "3.8.2"
reqwest = { version = "0.12.7", default-features = false }
serde = "1.0.210"
serde_plain = "1.0.2"
<<<<<<< HEAD
tar = "0.4.41"
tempfile = "3.11.0"
test-log = { version = "0.2.16", features = ["trace"] }
thiserror = "1.0.63"
tokio = { version = "1.40.0", default-features = false, features = ["macros", "rt", "sync"] }
=======
sysinfo = "0.32.0"
sys-locale = "0.3.1"
tar = "0.4.42"
tempfile = "3.13.0"
thiserror = "1.0.64"
>>>>>>> c1f00262
tracing = "0.1.40"
tracing-subscriber = "0.3.18"
whoami = "1.5.2"
zip = { version = "2.2.0", default-features = false, features = ["deflate"] }

[workspace.metadata.release]
shared-version = true
dependent-version = "upgrade"
tag-name = "v{{version}}"

[profile.release]
codegen-units = 1
lto = true
opt-level = "z"
panic = "abort"

# The profile that 'cargo dist' will build with
[profile.dist]
inherits = "release"
lto = "thin"

# Config for 'cargo dist'
[workspace.metadata.dist]
# The preferred cargo-dist version to use in CI (Cargo.toml SemVer syntax)
cargo-dist-version = "0.22.1"
# CI backends to support
ci = "github"
# Path that installers should place binaries in
install-path = "CARGO_HOME"
# Whether to install an updater program
install-updater = true
# The installers to generate for each app
installers = ["shell", "powershell", "homebrew", "msi"]
# Post-announce jobs to run in CI
post-announce-jobs = ["./release-post-announce"]
# Which actions to run on pull requests
pr-run-mode = "upload"
# Publish jobs to run in CI
publish-jobs = ["homebrew"]
# A GitHub repo to push Homebrew formulas to
tap = "theseus-rs/homebrew-tap"
# Target platforms to build apps for (Rust target-triple syntax)
targets = ["aarch64-apple-darwin", "x86_64-apple-darwin", "x86_64-unknown-linux-gnu", "x86_64-pc-windows-msvc"]

[workspace.metadata.dist.github-custom-runners]
aarch64-apple-darwin = "macos-14"<|MERGE_RESOLUTION|>--- conflicted
+++ resolved
@@ -38,19 +38,11 @@
 reqwest = { version = "0.12.7", default-features = false }
 serde = "1.0.210"
 serde_plain = "1.0.2"
-<<<<<<< HEAD
-tar = "0.4.41"
-tempfile = "3.11.0"
-test-log = { version = "0.2.16", features = ["trace"] }
-thiserror = "1.0.63"
-tokio = { version = "1.40.0", default-features = false, features = ["macros", "rt", "sync"] }
-=======
 sysinfo = "0.32.0"
 sys-locale = "0.3.1"
 tar = "0.4.42"
 tempfile = "3.13.0"
 thiserror = "1.0.64"
->>>>>>> c1f00262
 tracing = "0.1.40"
 tracing-subscriber = "0.3.18"
 whoami = "1.5.2"
