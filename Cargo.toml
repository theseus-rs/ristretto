--- conflicted
+++ resolved
@@ -29,13 +29,8 @@
 keywords = ["java", "jvm"]
 license = "Apache-2.0 OR MIT"
 repository = "https://github.com/theseus-rs/ristretto"
-<<<<<<< HEAD
-rust-version = "1.91.1"
+rust-version = "1.92.0"
 version = "0.27.0"
-=======
-rust-version = "1.92.0"
-version = "0.26.0"
->>>>>>> cd76f2fc
 
 [workspace.dependencies]
 anstyle = "1.0.13"
